--- conflicted
+++ resolved
@@ -154,9 +154,11 @@
             folder_notebooks, "00_quick_start", "fastai_movielens.ipynb"
         ),
         "xdeepfm_quickstart": os.path.join(
-            folder_notebooks, "00_quick_start", "xdeepfm.ipynb"
+            folder_notebooks, "00_quick_start", "xdeepfm_synthetic.ipynb"
         ),
-        "dkn_quickstart": os.path.join(folder_notebooks, "00_quick_start", "dkn.ipynb"),
+        "dkn_quickstart": os.path.join(
+            folder_notebooks, "00_quick_start", "dkn_synthetic.ipynb"
+        ),
         "data_split": os.path.join(
             folder_notebooks, "01_prepare_data", "data_split.ipynb"
         ),
@@ -173,15 +175,5 @@
             folder_notebooks, "02_model", "ncf_deep_dive.ipynb"
         ),
         "evaluation": os.path.join(folder_notebooks, "03_evaluate", "evaluation.ipynb"),
-<<<<<<< HEAD
-=======
-        "fastai": os.path.join(
-            folder_notebooks, "00_quick_start", "fastai_movielens.ipynb"
-        ),
-        "xdeepfm_quickstart": os.path.join(
-            folder_notebooks, "00_quick_start", "xdeepfm_synthetic.ipynb"
-        ),
-        "dkn_quickstart": os.path.join(folder_notebooks, "00_quick_start", "dkn_synthetic.ipynb"),
->>>>>>> eb8adbe6
     }
     return paths
